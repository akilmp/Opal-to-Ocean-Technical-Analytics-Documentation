"""Transformation pipeline building marts from raw data."""
from __future__ import annotations

import json
from datetime import UTC, datetime
from zoneinfo import ZoneInfo
from pathlib import Path
from typing import Iterable, List, Tuple

import numpy as np
import pandas as pd

from ..ingest.parsers import UnknownStatusError, parse_beachwatch_status
from ..logging import get_logger, log_event
from ..paths import MARTS_DIR, RAW_DIR, STAGING_DIR
from ..quality.checks import (
    check_not_null,
    check_required_columns,
    check_value_range,
    summarize_results,
)

LOGGER = get_logger("transform.pipeline")
SYDNEY_TZ = ZoneInfo("Australia/Sydney")

FACT_DAY_COLUMNS: List[str] = [
    "date",
    "weekday",
    "month",
    "primary_mode",
    "commute_minutes",
    "opal_cost",
    "cost_per_trip",
    "total_trip_count",
    "late_trip_count",
    "reliability",
    "mean_delay_s",
    "max_delay_s",
    "pm25_mean",
    "pm10_mean",
    "rain_24h_mm",
    "temp_mean_c",
    "after_rain",
    "beach_status",
    "beach_ok",
    "enterococci_mean",
    "beach_site_id",
    "steps",
    "sleep_hours",
    "mood_1_5",
    "caffeine_mg",
    "meeting_count",
    "meeting_minutes",
]


def _load_parquet_dataset(path: Path, required_columns: Iterable[str] | None = None) -> pd.DataFrame:
    """Load a logical dataset from a directory of parquet partitions."""

    files = sorted(path.rglob("*.parquet"))
    if not files:
        columns = list(required_columns or [])
        return pd.DataFrame(columns=columns)

    frames = [pd.read_parquet(file) for file in files]
    frame = pd.concat(frames, ignore_index=True)
    if required_columns is not None:
        for column in required_columns:
            if column not in frame.columns:
                frame[column] = np.nan
        frame = frame[list(required_columns)]
    return frame


def _local_date(series: pd.Series) -> pd.Series:
    timestamps = pd.to_datetime(series, utc=True)
    return timestamps.dt.tz_convert(SYDNEY_TZ).dt.date


def _safe_status(value: object) -> str | float:
    if value is None or (isinstance(value, float) and np.isnan(value)):
        return np.nan
    try:
        return parse_beachwatch_status(str(value))
    except UnknownStatusError:
        LOGGER.warning("unknown_beachwatch_status", raw_value=value)
        return np.nan


def _boolean_check(frame: pd.DataFrame, column: str) -> dict:
    valid = frame[column].dropna().isin([True, False]).all()
    return {"name": f"boolean_{column}", "status": "pass" if valid else "fail", "column": column}


def build_stg_commute_day(trips: pd.DataFrame) -> pd.DataFrame:
    """Aggregate trip-level parquet feeds to the stg_commute_day grain."""

    if trips.empty:
        return pd.DataFrame(
            columns=[
                "date",
                "primary_mode",
                "commute_minutes",
                "opal_cost",
                "late_trip_count",
                "total_trip_count",
                "mean_delay_s",
                "max_delay_s",
            ]
        )

    working = trips.copy()
    working["date"] = _local_date(working["trip_start_ts"])
    working["primary_mode"] = working["primary_mode"].fillna("unknown")
    working["trip_minutes"] = working["trip_minutes"].fillna(0.0)
    working["fare_amount"] = working["fare_amount"].fillna(0.0)
    working["delay_seconds"] = working["delay_seconds"].fillna(0.0)

    mode_rank = (
        working.groupby(["date", "primary_mode"], as_index=False)
        .agg(trip_count=("trip_id", "count"), avg_delay=("delay_seconds", "mean"))
        .assign(score=lambda df: df["trip_count"] - df["avg_delay"].fillna(0.0) / 100.0)
    )
    primary_mode = (
        mode_rank.sort_values(["date", "score"], ascending=[True, False])
        .drop_duplicates(subset=["date"], keep="first")
        .rename(columns={"primary_mode": "primary_mode"})
        [["date", "primary_mode"]]
    )

    aggregated = working.groupby("date", as_index=False).agg(
        commute_minutes=("trip_minutes", "sum"),
        opal_cost=("fare_amount", "sum"),
        late_trip_count=("delay_seconds", lambda s: (s > 60).sum()),
        total_trip_count=("trip_id", "count"),
        mean_delay_s=("delay_seconds", lambda s: s.replace(0, np.nan).mean()),
        max_delay_s=("delay_seconds", "max"),
    )

    result = aggregated.merge(primary_mode, on="date", how="left")
    result.sort_values("date", inplace=True)
    return result[[
        "date",
        "primary_mode",
        "commute_minutes",
        "opal_cost",
        "late_trip_count",
        "total_trip_count",
        "mean_delay_s",
        "max_delay_s",
    ]]


def build_stg_env_day(
    air_quality: pd.DataFrame, weather: pd.DataFrame, beachwatch: pd.DataFrame
) -> pd.DataFrame:
    """Aggregate environmental feeds to match stg_env_day."""

    if air_quality.empty:
        air_daily = pd.DataFrame(columns=["date", "pm25_mean", "pm10_mean", "primary_station_id"])
    else:
        air = air_quality.copy()
        air["date"] = _local_date(air["observation_ts"])
        station_day = (
            air.groupby(["date", "station_id"], as_index=False)
            .agg(pm25_mean=("pm25", "mean"), pm10_mean=("pm10", "mean"))
        )
        primary_station = (
            station_day.sort_values(["date", "pm25_mean"], ascending=[True, False])
            .drop_duplicates(subset=["date"], keep="first")
            .rename(columns={"station_id": "primary_station_id"})
            [["date", "primary_station_id"]]
        )
        air_daily = (
            station_day.groupby("date", as_index=False)
            .agg(pm25_mean=("pm25_mean", "mean"), pm10_mean=("pm10_mean", "mean"))
            .merge(primary_station, on="date", how="left")
        )

    if weather.empty:
        weather_daily = pd.DataFrame(columns=["date", "rain_24h_mm", "temp_mean_c"])
    else:
        w = weather.copy()
        w["date"] = _local_date(w["observation_ts"])
        weather_daily = (
            w.groupby("date", as_index=False)
            .agg(rain_24h_mm=("rain_mm", "sum"), temp_mean_c=("temperature_c", "mean"))
        )

    if beachwatch.empty:
        beach_daily = pd.DataFrame(
            columns=["date", "beach_status_primary", "enterococci_mean", "beach_site_id"]
        )
    else:
        b = beachwatch.copy()
        b["observation_ts"] = pd.to_datetime(b["observation_ts"], utc=True)
        b.sort_values("observation_ts", inplace=True)
        b["date"] = b["observation_ts"].dt.tz_convert(SYDNEY_TZ).dt.date
        beach_daily = (
            b.groupby("date", as_index=False)
            .agg(
                beach_status_primary=("status", "last"),
                enterococci_mean=("enterococci", "mean"),
                beach_site_id=("site_id", "last"),
            )
        )

    env = air_daily.merge(weather_daily, on="date", how="outer")
    env = env.merge(beach_daily, on="date", how="outer")
    env.sort_values("date", inplace=True)
    return env[[
        "date",
        "primary_station_id",
        "pm25_mean",
        "pm10_mean",
        "rain_24h_mm",
        "temp_mean_c",
        "beach_status_primary",
        "enterococci_mean",
        "beach_site_id",
    ]]


def build_stg_personal_day(personal: pd.DataFrame) -> pd.DataFrame:
    """Normalise personal tracking metrics to a daily grain."""

    columns_defaults = {
        "steps": 0,
        "sleep_hours": np.nan,
        "mood_1_5": np.nan,
        "caffeine_mg": 0,
        "meeting_count": 0,
        "meeting_minutes": 0,
    }
    if personal.empty:
        return pd.DataFrame(columns=["date", *columns_defaults.keys()])

    frame = personal.copy()
    for column, default in columns_defaults.items():
        if column not in frame.columns:
            frame[column] = default

    frame["date"] = pd.to_datetime(frame["date"]).dt.date
    aggregated = (
        frame.groupby("date", as_index=False)
        .agg(
            steps=("steps", "sum"),
            sleep_hours=("sleep_hours", "mean"),
            mood_1_5=("mood_1_5", "mean"),
            caffeine_mg=("caffeine_mg", "sum"),
            meeting_count=("meeting_count", "sum"),
            meeting_minutes=("meeting_minutes", "sum"),
        )
    )
    aggregated["sleep_hours"] = aggregated["sleep_hours"].round(2)
    aggregated["mood_1_5"] = aggregated["mood_1_5"].round(2)
    aggregated.sort_values("date", inplace=True)
    return aggregated[[
        "date",
        "steps",
        "sleep_hours",
        "mood_1_5",
        "caffeine_mg",
        "meeting_count",
        "meeting_minutes",
    ]]


def transform_fact_day(
    commute_df: pd.DataFrame, environment_df: pd.DataFrame, personal_df: pd.DataFrame
) -> pd.DataFrame:
    """Compose the fact_day mart from staging dataframes."""

    if commute_df.empty and environment_df.empty and personal_df.empty:
        return pd.DataFrame(columns=FACT_DAY_COLUMNS)

    merged = commute_df.merge(environment_df, on="date", how="left")
    merged = merged.merge(personal_df, on="date", how="left")

    merged["date"] = pd.to_datetime(merged["date"])
    merged.sort_values("date", inplace=True)
    merged["weekday"] = merged["date"].dt.day_name()
    merged["month"] = merged["date"].dt.month.astype(int)

    for column in ["commute_minutes", "opal_cost", "mean_delay_s", "max_delay_s"]:
        merged[column] = merged[column].fillna(0.0)
    for column in ["total_trip_count", "late_trip_count"]:
        merged[column] = merged[column].fillna(0).astype(int)
    merged["primary_mode"] = merged["primary_mode"].fillna("unknown")

    merged["reliability"] = np.where(
        merged["total_trip_count"] > 0,
        1 - (merged["late_trip_count"] / merged["total_trip_count"].replace(0, np.nan)),
        1.0,
    )
    merged["reliability"] = merged["reliability"].clip(0, 1)
    merged["cost_per_trip"] = np.where(
        merged["total_trip_count"] > 0,
        merged["opal_cost"] / merged["total_trip_count"],
        0.0,
    ).round(2)

    merged["pm25_mean"] = merged["pm25_mean"].astype(float).fillna(0.0)
    merged["pm10_mean"] = merged["pm10_mean"].astype(float).fillna(0.0)
    merged["rain_24h_mm"] = merged["rain_24h_mm"].fillna(0.0)
    merged["temp_mean_c"] = merged["temp_mean_c"].astype(float).fillna(0.0)

    merged["after_rain"] = merged["rain_24h_mm"] > 0
    merged["beach_status"] = merged["beach_status_primary"].apply(_safe_status)
    merged["beach_ok"] = merged["beach_status"].isin(["Very good", "Good"])

    for column in ["steps", "caffeine_mg", "meeting_count", "meeting_minutes"]:
        merged[column] = merged[column].fillna(0).astype(int)
    merged["sleep_hours"] = merged["sleep_hours"].astype(float)
    merged["mood_1_5"] = merged["mood_1_5"].astype(float)
    merged["enterococci_mean"] = merged["enterococci_mean"].astype(float).fillna(0.0)

    fact_day = merged[FACT_DAY_COLUMNS].copy()
    fact_day["date"] = fact_day["date"].dt.strftime("%Y-%m-%d")
    fact_day.sort_values("date", inplace=True)
    fact_day.reset_index(drop=True, inplace=True)
    return fact_day


def _write_dataframe(frame: pd.DataFrame, target: Path) -> Path:
    target.parent.mkdir(parents=True, exist_ok=True)
    frame.to_csv(target, index=False)
    return target


def run_transforms(run_id: str, run_dir: Path) -> Tuple[Path, Path]:
    """Run the mart pipeline against the parquet raw zone."""

    raw_commute = _load_parquet_dataset(
        RAW_DIR / "commute_trips",
        [
            "trip_id",
            "trip_start_ts",
            "primary_mode",
            "trip_minutes",
            "fare_amount",
            "delay_seconds",
        ],
    )
    raw_air = _load_parquet_dataset(
        RAW_DIR / "air_quality",
        ["station_id", "observation_ts", "pm25", "pm10"],
    )
    raw_weather = _load_parquet_dataset(
        RAW_DIR / "weather",
        ["observation_ts", "rain_mm", "temperature_c"],
    )
    raw_beach = _load_parquet_dataset(
        RAW_DIR / "beachwatch",
        ["observation_ts", "site_id", "status", "enterococci"],
    )
    raw_personal = _load_parquet_dataset(
        RAW_DIR / "personal",
        [
            "date",
            "steps",
            "sleep_hours",
            "mood_1_5",
            "caffeine_mg",
            "meeting_count",
            "meeting_minutes",
        ],
    )

    stg_commute = build_stg_commute_day(raw_commute)
    stg_env = build_stg_env_day(raw_air, raw_weather, raw_beach)
    stg_personal = build_stg_personal_day(raw_personal)

    stage_outputs = {
        "stg_commute_day": stg_commute,
        "stg_env_day": stg_env,
        "stg_personal_day": stg_personal,
    }
    stage_paths = {
        name: _write_dataframe(df, STAGING_DIR / f"{name}.csv") for name, df in stage_outputs.items()
    }

    fact_day = transform_fact_day(stg_commute, stg_env, stg_personal)

<<<<<<< HEAD
    mart_path = _write_dataframe(fact_day, MARTS_DIR / "fact_day.csv")
    log_event(
        LOGGER,
        "fact_day_written",
        path=str(mart_path),
        rows=len(fact_day),
        run_id=run_id,
    )
=======
    mart_path = MARTS_DIR / "fact_day.parquet"
    mart_path.parent.mkdir(parents=True, exist_ok=True)
    fact_day.to_parquet(mart_path, index=False)
>>>>>>> 1baac8fb

    manifest_outputs = [
        {"dataset": name, "rows": int(df.shape[0]), "path": str(path)}
        for name, df in stage_outputs.items()
        for path in [stage_paths[name]]
    ]
    manifest_outputs.append({"dataset": "fact_day", "rows": len(fact_day), "path": str(mart_path)})

    quality_checks = [
        check_required_columns(fact_day, FACT_DAY_COLUMNS),
        check_not_null(
            fact_day,
            ["date", "weekday", "primary_mode", "commute_minutes", "opal_cost", "reliability"],
        ),
        check_value_range(fact_day, "reliability", 0.0, 1.0),
        check_value_range(fact_day, "commute_minutes", 0.0, None),
        check_value_range(fact_day, "opal_cost", 0.0, None),
        check_value_range(fact_day, "mean_delay_s", 0.0, None),
        check_value_range(fact_day, "pm25_mean", 0.0, None),
        check_value_range(fact_day, "pm10_mean", 0.0, None),
        check_value_range(fact_day, "steps", 0.0, None),
        _boolean_check(fact_day, "after_rain"),
    ]
    quality_status = summarize_results(quality_checks)

    manifest = {
        "run_id": run_id,
        "pipeline": "marts",
        "generated_at": datetime.now(UTC).isoformat(),
        "outputs": manifest_outputs,
        "status": quality_status,
    }
    quality = {
        "run_id": run_id,
        "pipeline": "marts",
        "generated_at": datetime.now(UTC).isoformat(),
        "checks": quality_checks,
        "status": quality_status,
    }

    manifest_path = run_dir / "run_manifest.json"
    quality_path = run_dir / "quality_report.json"
    manifest_path.write_text(json.dumps(manifest, indent=2, sort_keys=True))
    quality_path.write_text(json.dumps(quality, indent=2, sort_keys=True))

    log_event(
        LOGGER,
        "run_transforms_completed",
        run_id=run_id,
        manifest=str(manifest_path),
        quality_report=str(quality_path),
        status=quality_status,
    )

    return manifest_path, quality_path<|MERGE_RESOLUTION|>--- conflicted
+++ resolved
@@ -382,20 +382,9 @@
 
     fact_day = transform_fact_day(stg_commute, stg_env, stg_personal)
 
-<<<<<<< HEAD
-    mart_path = _write_dataframe(fact_day, MARTS_DIR / "fact_day.csv")
-    log_event(
-        LOGGER,
-        "fact_day_written",
-        path=str(mart_path),
-        rows=len(fact_day),
-        run_id=run_id,
-    )
-=======
     mart_path = MARTS_DIR / "fact_day.parquet"
     mart_path.parent.mkdir(parents=True, exist_ok=True)
     fact_day.to_parquet(mart_path, index=False)
->>>>>>> 1baac8fb
 
     manifest_outputs = [
         {"dataset": name, "rows": int(df.shape[0]), "path": str(path)}
